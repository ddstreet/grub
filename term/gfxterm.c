--- conflicted
+++ resolved
@@ -1180,7 +1180,8 @@
   grub_term_register_output_active ("gfxterm", &grub_video_term);
 #else
   grub_term_register_output ("gfxterm", &grub_video_term);
-<<<<<<< HEAD
+#endif
+
   background_image_cmd_handle =
     grub_register_extcmd ("background_image",
                           grub_gfxterm_background_image_cmd,
@@ -1188,12 +1189,6 @@
                           "background_image [-m (stretch|normal)] FILE",
                           "Load background image for active terminal.",
                           background_image_cmd_options);
-=======
-#endif
-  cmd = grub_register_command ("background_image",
-			       grub_gfxterm_background_image_cmd,
-			       0, "Load background image for active terminal");
->>>>>>> 562e438b
 }
 
 GRUB_MOD_FINI(term_gfxterm)
