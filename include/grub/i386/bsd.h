--- conflicted
+++ resolved
@@ -55,24 +55,6 @@
 
 struct grub_freebsd_bootinfo
 {
-<<<<<<< HEAD
-  grub_uint32_t bi_version;
-  grub_uint32_t bi_kernelname;
-  grub_uint32_t bi_nfs_diskless;
-  grub_uint32_t bi_n_bios_used;
-  grub_uint32_t bi_bios_geom[FREEBSD_N_BIOS_GEOM];
-  grub_uint32_t bi_size;
-  grub_uint8_t bi_memsizes_valid;
-  grub_uint8_t bi_bios_dev;
-  grub_uint8_t bi_pad[2];
-  grub_uint32_t bi_basemem;
-  grub_uint32_t bi_extmem;
-  grub_uint32_t bi_symtab;
-  grub_uint32_t bi_esymtab;
-  grub_uint32_t bi_kernend;
-  grub_uint32_t bi_envp;
-  grub_uint32_t bi_modulep;
-=======
   grub_uint32_t version;
   grub_uint8_t unused1[44];
   grub_uint32_t length;
@@ -82,7 +64,6 @@
   grub_uint32_t kern_end;
   grub_uint32_t environment;
   grub_uint32_t tags;
->>>>>>> bf7fcba2
 } __attribute__ ((packed));
 
 struct freebsd_tag_header
