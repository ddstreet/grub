--- conflicted
+++ resolved
@@ -64,21 +64,13 @@
   return grub_relocator16_boot (relocator, state);
 }
 
-
 static grub_err_t
 grub_linux_unload (void)
 {
-<<<<<<< HEAD
   grub_dl_unref (my_mod);
   loaded = 0;
   grub_relocator_unload (relocator);
   relocator = NULL;
-=======
-  grub_video_set_mode ("text", 0, 0);
-  grub_linux16_real_boot ();
-
-  /* Not reached.  */
->>>>>>> b0b13907
   return GRUB_ERR_NONE;
 }
 
