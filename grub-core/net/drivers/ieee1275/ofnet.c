--- conflicted
+++ resolved
@@ -150,12 +150,8 @@
   grub_net_network_level_address_t client_addr, gateway_addr, subnet_mask;
   grub_net_link_level_address_t hw_addr;
   grub_net_interface_flags_t flags = 0;
-<<<<<<< HEAD
-  struct grub_net_network_level_interface *inter;
+  struct grub_net_network_level_interface *inter = NULL;
   grub_uint16_t vlantag = 0;
-=======
-  struct grub_net_network_level_interface *inter = NULL;
->>>>>>> 8207874e
 
   hw_addr.type = GRUB_NET_LINK_LEVEL_PROTOCOL_ETHERNET;
 
