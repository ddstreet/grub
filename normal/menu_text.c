--- conflicted
+++ resolved
@@ -343,16 +343,6 @@
   grub_color_menu_highlight = old_color_highlight;
 
   /* Then give user a chance to replace them.  */
-<<<<<<< HEAD
-  grub_parse_color_name_pair (&grub_color_menu_normal, grub_env_get ("menu_color_normal"));
-  grub_parse_color_name_pair (&grub_color_menu_highlight, grub_env_get ("menu_color_highlight"));
-
-  grub_normal_init_page ();
-  grub_setcolor (grub_color_menu_normal, grub_color_menu_highlight);
-  draw_border ();
-  grub_setcolor (old_color_normal, old_color_highlight);
-  print_message (nested, edit);
-=======
   grub_parse_color_name_pair (&grub_color_menu_normal,
 			      grub_env_get ("menu_color_normal"));
   grub_parse_color_name_pair (&grub_color_menu_highlight,
@@ -363,7 +353,6 @@
   draw_border (term);
   grub_term_setcolor (term, old_color_normal, old_color_highlight);
   print_message (nested, edit, term);
->>>>>>> d75d75d9
 }
 
 static void
@@ -400,25 +389,9 @@
 static void
 menu_text_set_chosen_entry (int entry, void *dataptr)
 {
-<<<<<<< HEAD
-  int first, offset;
-  grub_uint64_t saved_time;
-  int default_entry;
-  int timeout;
-
-  first = 0;
-
-  default_entry = grub_menu_get_default_entry_index (menu);
-
-  /* If DEFAULT_ENTRY is not within the menu entries, fall back to
-     the first entry.  */
-  if (default_entry < 0 || default_entry >= menu->size)
-    default_entry = 0;
-=======
   struct menu_viewer_data *data = dataptr;
   int oldoffset = data->offset;
   int complete_redraw = 0;
->>>>>>> d75d75d9
 
   data->offset = entry - data->first;
   if (data->offset > grub_term_num_entries (data->term) - 1)
@@ -433,211 +406,6 @@
       data->first = entry;
       complete_redraw = 1;
     }
-<<<<<<< HEAD
-
-  /* Initialize the time.  */
-  saved_time = grub_get_time_ms ();
-
- refresh:
-  grub_setcursor (0);
-  grub_menu_init_page (nested, 0);
-  print_entries (menu, first, offset);
-  grub_refresh ();
-
-  timeout = grub_menu_get_timeout ();
-
-  if (timeout > 0)
-    print_timeout (timeout, offset);
-
-  while (! grub_menu_viewer_should_return ())
-    {
-      int c;
-      timeout = grub_menu_get_timeout ();
-
-      if (timeout > 0)
-	{
-	  grub_uint64_t current_time;
-
-	  current_time = grub_get_time_ms ();
-	  if (current_time - saved_time >= 1000)
-	    {
-	      timeout--;
-	      grub_menu_set_timeout (timeout);
-	      saved_time = current_time;
-	      print_timeout (timeout, offset);
-	    }
-	}
-
-      if (timeout == 0)
-	{
-	  grub_env_unset ("timeout");
-          *auto_boot = 1;
-	  return default_entry;
-	}
-
-      if (grub_checkkey () >= 0 || timeout < 0)
-	{
-	  c = GRUB_TERM_ASCII_CHAR (grub_getkey ());
-
-	  if (timeout >= 0)
-	    {
-	      grub_gotoxy (0, GRUB_TERM_HEIGHT - 3);
-              print_spaces (GRUB_TERM_WIDTH - 1);
-
-	      grub_env_unset ("timeout");
-	      grub_env_unset ("fallback");
-	      grub_gotoxy (GRUB_TERM_CURSOR_X, GRUB_TERM_FIRST_ENTRY_Y + offset);
-	    }
-
-	  switch (c)
-	    {
-	    case GRUB_TERM_HOME:
-	      first = 0;
-	      offset = 0;
-	      print_entries (menu, first, offset);
-	      break;
-
-	    case GRUB_TERM_END:
-	      offset = menu->size - 1;
-	      if (offset > GRUB_TERM_NUM_ENTRIES - 1)
-		{
-		  first = offset - (GRUB_TERM_NUM_ENTRIES - 1);
-		  offset = GRUB_TERM_NUM_ENTRIES - 1;
-		}
-		print_entries (menu, first, offset);
-	      break;
-
-	    case GRUB_TERM_UP:
-	    case '^':
-	      if (offset > 0)
-		{
-		  print_entry (GRUB_TERM_FIRST_ENTRY_Y + offset, 0,
-			       grub_menu_get_entry (menu, first + offset));
-		  offset--;
-		  print_entry (GRUB_TERM_FIRST_ENTRY_Y + offset, 1,
-			       grub_menu_get_entry (menu, first + offset));
-		}
-	      else if (first > 0)
-		{
-		  first--;
-		  print_entries (menu, first, offset);
-		}
-	      break;
-
-	    case GRUB_TERM_DOWN:
-	    case 'v':
-	      if (menu->size > first + offset + 1)
-		{
-		  if (offset < GRUB_TERM_NUM_ENTRIES - 1)
-		    {
-		      print_entry (GRUB_TERM_FIRST_ENTRY_Y + offset, 0,
-				   grub_menu_get_entry (menu, first + offset));
-		      offset++;
-		      print_entry (GRUB_TERM_FIRST_ENTRY_Y + offset, 1,
-				   grub_menu_get_entry (menu, first + offset));
-		    }
-		  else
-		    {
-		      first++;
-		      print_entries (menu, first, offset);
-		    }
-		}
-	      break;
-
-	    case GRUB_TERM_PPAGE:
-	      if (first == 0)
-		{
-		  offset = 0;
-		}
-	      else
-		{
-		  first -= GRUB_TERM_NUM_ENTRIES;
-
-		  if (first < 0)
-		    {
-		      offset += first;
-		      first = 0;
-		    }
-		}
-	      print_entries (menu, first, offset);
-	      break;
-
-	    case GRUB_TERM_NPAGE:
-	      if (offset == 0)
-		{
-		  offset += GRUB_TERM_NUM_ENTRIES - 1;
-		  if (first + offset >= menu->size)
-		    {
-		      offset = menu->size - first - 1;
-		    }
-		}
-	      else
-		{
-		  first += GRUB_TERM_NUM_ENTRIES;
-
-		  if (first + offset >= menu->size)
-		    {
-		      first -= GRUB_TERM_NUM_ENTRIES;
-		      offset += GRUB_TERM_NUM_ENTRIES;
-
-		      if (offset > menu->size - 1 ||
-			  offset > GRUB_TERM_NUM_ENTRIES - 1)
-			{
-			  offset = menu->size - first - 1;
-			}
-		      if (offset > GRUB_TERM_NUM_ENTRIES)
-			{
-			  first += offset - GRUB_TERM_NUM_ENTRIES + 1;
-			  offset = GRUB_TERM_NUM_ENTRIES - 1;
-			}
-		    }
-		}
-	      print_entries (menu, first, offset);
-	      break;
-
-	    case '\n':
-	    case '\r':
-	    case 6:
-	      grub_setcursor (1);
-              *auto_boot = 0;
-	      return first + offset;
-
-	    case '\e':
-	      if (nested)
-		{
-		  grub_setcursor (1);
-		  return -1;
-		}
-	      break;
-
-	    case 'c':
-	      grub_cmdline_run (1);
-	      goto refresh;
-
-	    case 'e':
-		{
-		  grub_menu_entry_t e = grub_menu_get_entry (menu, first + offset);
-		  if (e)
-		    grub_menu_entry_run (e);
-		}
-	      goto refresh;
-
-	    case 't':
-	      grub_env_set ("menuviewer", "gfxmenu");
-	      goto refresh;
-
-	    default:
-	      break;
-	    }
-
-	  grub_refresh ();
-	}
-    }
-
-  /* Exit menu without activating an item.  This occurs if the user presses
-   * 't', switching to the graphical menu viewer.  */
-  return -1;
-=======
   if (complete_redraw)
     print_entries (data->menu, data->first, data->offset, data->term);
   else
@@ -650,7 +418,6 @@
 		   data->term);
     }
   grub_term_refresh (data->term);
->>>>>>> d75d75d9
 }
 
 static void
