# -*- makefile -*-

COMMON_ASFLAGS	= -nostdinc -fno-builtin -m32
COMMON_CFLAGS = -fno-builtin -mrtd -mregparm=3 -m32
COMMON_LDFLAGS	= -m32 -nostdlib

# Used by various components.  These rules need to precede them.
script/lexer.c_DEPENDENCIES = grub_script.tab.h

# Images.

GRUB_KERNEL_MACHINE_LINK_ADDR	= 0x8200

ifeq ($(platform), coreboot)

pkglib_PROGRAMS += kernel.img
kernel_img_SOURCES = kern/i386/coreboot/startup.S \
	kern/i386/misc.S \
	kern/i386/coreboot/init.c \
	kern/i386/multiboot_mmap.c \
	kern/main.c kern/device.c \
	kern/disk.c kern/dl.c kern/file.c kern/fs.c kern/err.c \
	kern/misc.c kern/mm.c kern/reader.c kern/term.c \
	kern/rescue_parser.c kern/rescue_reader.c \
	kern/time.c kern/list.c kern/handler.c kern/command.c kern/corecmd.c \
	kern/$(target_cpu)/dl.c kern/parser.c kern/partition.c \
	kern/i386/tsc.c kern/i386/pit.c \
	kern/generic/rtc_get_time_ms.c \
	kern/generic/millisleep.c \
	kern/env.c \
	term/i386/pc/vga_text.c term/i386/vga_common.c \
	symlist.c
kernel_img_HEADERS = boot.h cache.h device.h disk.h dl.h elf.h elfload.h \
	env.h err.h file.h fs.h kernel.h loader.h misc.h mm.h net.h parser.h \
	partition.h msdos_partition.h reader.h symbol.h term.h time.h types.h \
	machine/boot.h machine/console.h machine/init.h \
	machine/memory.h machine/loader.h list.h handler.h command.h
kernel_img_CFLAGS = $(COMMON_CFLAGS)
kernel_img_ASFLAGS = $(COMMON_ASFLAGS)
kernel_img_LDFLAGS = $(COMMON_LDFLAGS) -Wl,-N,-S,-Ttext,$(GRUB_KERNEL_MACHINE_LINK_ADDR),-Bstatic

endif

ifeq ($(platform), qemu)

GRUB_BOOT_MACHINE_LINK_ADDR	= 0xffe00

pkglib_IMAGES += boot.img
boot_img_SOURCES = boot/i386/qemu/boot.S
boot_img_ASFLAGS = $(COMMON_ASFLAGS) -DGRUB_BOOT_MACHINE_LINK_ADDR=$(GRUB_BOOT_MACHINE_LINK_ADDR)
boot_img_LDFLAGS = $(COMMON_LDFLAGS) $(TARGET_IMG_LDFLAGS)$(GRUB_BOOT_MACHINE_LINK_ADDR)
boot_img_FORMAT = binary

bin_UTILITIES += grub-mkimage
grub_mkimage_SOURCES = util/i386/pc/grub-mkimage.c util/misc.c \
	util/resolve.c
grub_mkimage_CFLAGS = -DGRUB_KERNEL_MACHINE_LINK_ADDR=$(GRUB_KERNEL_MACHINE_LINK_ADDR)

pkglib_IMAGES += kernel.img
kernel_img_SOURCES = kern/i386/qemu/startup.S \
	kern/i386/misc.S \
	kern/i386/coreboot/init.c \
	kern/i386/qemu/mmap.c \
	kern/main.c kern/device.c \
	kern/disk.c kern/dl.c kern/file.c kern/fs.c kern/err.c \
	kern/misc.c kern/mm.c kern/reader.c kern/term.c \
	kern/rescue_parser.c kern/rescue_reader.c \
	kern/time.c kern/list.c kern/handler.c kern/command.c kern/corecmd.c \
	kern/$(target_cpu)/dl.c kern/parser.c kern/partition.c \
	kern/i386/tsc.c kern/i386/pit.c \
	kern/generic/rtc_get_time_ms.c \
	kern/generic/millisleep.c \
	kern/env.c \
	term/i386/pc/vga_text.c term/i386/vga_common.c \
	symlist.c
kernel_img_HEADERS = boot.h cache.h device.h disk.h dl.h elf.h elfload.h \
	env.h err.h file.h fs.h kernel.h loader.h misc.h mm.h net.h parser.h \
	partition.h msdos_partition.h reader.h symbol.h term.h time.h types.h \
	machine/boot.h machine/console.h machine/init.h \
	machine/memory.h machine/loader.h list.h handler.h command.h
kernel_img_CFLAGS = $(COMMON_CFLAGS) -DGRUB_BOOT_MACHINE_LINK_ADDR=$(GRUB_BOOT_MACHINE_LINK_ADDR)
kernel_img_ASFLAGS = $(COMMON_ASFLAGS) -DGRUB_KERNEL_MACHINE_LINK_ADDR=$(GRUB_KERNEL_MACHINE_LINK_ADDR)
kernel_img_LDFLAGS = $(COMMON_LDFLAGS) $(TARGET_IMG_LDFLAGS)$(GRUB_KERNEL_MACHINE_LINK_ADDR)
kernel_img_FORMAT = binary
endif

MOSTLYCLEANFILES += symlist.c kernel_syms.lst
DEFSYMFILES += kernel_syms.lst

symlist.c: $(addprefix include/grub/,$(kernel_img_HEADERS)) config.h gensymlist.sh
	/bin/sh gensymlist.sh $(filter %.h,$^) > $@ || (rm -f $@; exit 1)

kernel_syms.lst: $(addprefix include/grub/,$(kernel_img_HEADERS)) config.h genkernsyms.sh
	/bin/sh genkernsyms.sh $(filter %.h,$^) > $@ || (rm -f $@; exit 1)

# Utilities.
sbin_UTILITIES = grub-mkdevicemap

# For grub-mkdevicemap.
grub_mkdevicemap_SOURCES = util/grub-mkdevicemap.c util/deviceiter.c \
	util/devicemap.c util/misc.c

<<<<<<< HEAD
# For grub-emu.
util/grub-emu.c_DEPENDENCIES = grub_emu_init.h
grub_emu_SOURCES = commands/minicmd.c commands/cat.c commands/cmp.c	\
	commands/configfile.c commands/echo.c commands/help.c		\
	commands/handler.c commands/ls.c commands/test.c 		\
	commands/search.c commands/blocklist.c commands/hexdump.c	\
	commands/gptsync.c commands/probe.c commands/xnu_uuid.c		\
	commands/password.c commands/keystatus.c			\
	lib/hexdump.c commands/i386/cpuid.c				\
	lib/envblk.c commands/loadenv.c					\
	disk/host.c disk/loopback.c					\
	\
	fs/affs.c fs/cpio.c fs/fat.c fs/ext2.c  fs/hfs.c		\
	fs/hfsplus.c fs/iso9660.c fs/udf.c fs/jfs.c fs/minix.c		\
	fs/ntfs.c fs/ntfscomp.c fs/reiserfs.c fs/sfs.c			\
	fs/ufs.c fs/ufs2.c fs/xfs.c fs/afs.c fs/afs_be.c		\
	fs/befs.c fs/befs_be.c fs/tar.c				\
	\
	fs/fshelp.c							\
	io/gzio.c							\
	kern/device.c kern/disk.c kern/dl.c kern/elf.c kern/env.c	\
	kern/err.c kern/list.c kern/handler.c				\
	kern/command.c kern/corecmd.c commands/extcmd.c kern/file.c	\
	kern/fs.c commands/boot.c kern/main.c kern/misc.c kern/parser.c	\
	kern/partition.c kern/reader.c kern/term.c			\
	kern/rescue_reader.c kern/rescue_parser.c                       \
	lib/arg.c normal/cmdline.c normal/misc.c			\
	normal/handler.c normal/auth.c lib/crypto.c normal/autofs.c			\
	normal/completion.c normal/datetime.c normal/main.c 		\
	normal/menu_text.c						\
	normal/menu.c normal/menu_entry.c normal/menu_viewer.c		\
	normal/color.c							\
	script/sh/main.c script/sh/execute.c script/sh/function.c       \
	script/sh/lexer.c script/sh/script.c grub_script.tab.c          \
	partmap/amiga.c	partmap/apple.c partmap/msdos.c partmap/sun.c	\
	partmap/acorn.c partmap/gpt.c					\
	util/console.c util/hostfs.c util/grub-emu.c util/misc.c	\
	util/hostdisk.c util/getroot.c					\
	\
	disk/raid.c disk/raid5_recover.c disk/raid6_recover.c		\
	disk/mdraid_linux.c disk/dmraid_nvidia.c disk/lvm.c		\
	commands/parttool.c parttool/msdospart.c				\
	grub_emu_init.c

grub_emu_LDFLAGS = $(LIBCURSES)

=======
>>>>>>> 662290ce
sbin_SCRIPTS += grub-install
grub_install_SOURCES = util/grub-install.in

bin_SCRIPTS += grub-mkrescue
grub_mkrescue_SOURCES = util/grub-mkrescue.in

# Modules.
pkglib_MODULES = linux.mod multiboot.mod 		\
	aout.mod play.mod serial.mod 			\
	memdisk.mod pci.mod lspci.mod reboot.mod	\
	halt.mod datetime.mod date.mod datehook.mod	\
	lsmmap.mod mmap.mod

# For boot.mod.
pkglib_MODULES += boot.mod 
boot_mod_SOURCES = commands/boot.c
boot_mod_CFLAGS = $(COMMON_CFLAGS)
boot_mod_LDFLAGS = $(COMMON_LDFLAGS)

# For mmap.mod.
mmap_mod_SOURCES = mmap/mmap.c mmap/i386/uppermem.c mmap/i386/mmap.c
mmap_mod_CFLAGS = $(COMMON_CFLAGS)
mmap_mod_LDFLAGS = $(COMMON_LDFLAGS)
mmap_mod_ASFLAGS = $(COMMON_ASFLAGS)

# For linux.mod.
linux_mod_SOURCES = loader/i386/linux.c
linux_mod_CFLAGS = $(COMMON_CFLAGS)
linux_mod_LDFLAGS = $(COMMON_LDFLAGS)

# For reboot.mod.
reboot_mod_SOURCES = commands/reboot.c kern/i386/reboot.c
reboot_mod_CFLAGS = $(COMMON_CFLAGS)
reboot_mod_LDFLAGS = $(COMMON_LDFLAGS)

# For halt.mod.
halt_mod_SOURCES = commands/halt.c kern/i386/halt.c
halt_mod_CFLAGS = $(COMMON_CFLAGS)
halt_mod_LDFLAGS = $(COMMON_LDFLAGS)

# For serial.mod.
serial_mod_SOURCES = term/i386/pc/serial.c
serial_mod_CFLAGS = $(COMMON_CFLAGS)
serial_mod_LDFLAGS = $(COMMON_LDFLAGS)

# For multiboot.mod.
multiboot_mod_SOURCES = loader/i386/multiboot.c \
			loader/i386/multiboot_helper.S \
                         loader/i386/pc/multiboot2.c \
                         loader/multiboot2.c \
                         loader/multiboot_loader.c
multiboot_mod_CFLAGS = $(COMMON_CFLAGS)
multiboot_mod_LDFLAGS = $(COMMON_LDFLAGS)
multiboot_mod_ASFLAGS = $(COMMON_ASFLAGS)

# For aout.mod.
aout_mod_SOURCES = loader/aout.c
aout_mod_CFLAGS = $(COMMON_CFLAGS)
aout_mod_LDFLAGS = $(COMMON_LDFLAGS)

# For bsd.mod
pkglib_MODULES += bsd.mod
bsd_mod_SOURCES = loader/i386/bsd.c loader/i386/bsd32.c loader/i386/bsd64.c loader/i386/bsd_helper.S loader/i386/bsd_trampoline.S
bsd_mod_CFLAGS = $(COMMON_CFLAGS)
bsd_mod_LDFLAGS = $(COMMON_LDFLAGS)
bsd_mod_ASFLAGS = $(COMMON_ASFLAGS)

# For play.mod.
play_mod_SOURCES = commands/i386/pc/play.c
play_mod_CFLAGS = $(COMMON_CFLAGS)
play_mod_LDFLAGS = $(COMMON_LDFLAGS)

# For memdisk.mod.
memdisk_mod_SOURCES = disk/memdisk.c
memdisk_mod_CFLAGS = $(COMMON_CFLAGS)
memdisk_mod_LDFLAGS = $(COMMON_LDFLAGS)

# For pci.mod
pci_mod_SOURCES = bus/pci.c
pci_mod_CFLAGS = $(COMMON_CFLAGS)
pci_mod_LDFLAGS = $(COMMON_LDFLAGS)

# For lspci.mod
lspci_mod_SOURCES = commands/lspci.c
lspci_mod_CFLAGS = $(COMMON_CFLAGS)
lspci_mod_LDFLAGS = $(COMMON_LDFLAGS)

# For datetime.mod
datetime_mod_SOURCES = lib/i386/datetime.c
datetime_mod_CFLAGS = $(COMMON_CFLAGS)
datetime_mod_LDFLAGS = $(COMMON_LDFLAGS)

# For date.mod
date_mod_SOURCES = commands/date.c
date_mod_CFLAGS = $(COMMON_CFLAGS)
date_mod_LDFLAGS = $(COMMON_LDFLAGS)

# For datehook.mod
datehook_mod_SOURCES = hook/datehook.c
datehook_mod_CFLAGS = $(COMMON_CFLAGS)
datehook_mod_LDFLAGS = $(COMMON_LDFLAGS)

# For lsmmap.mod
lsmmap_mod_SOURCES = commands/lsmmap.c
lsmmap_mod_CFLAGS = $(COMMON_CFLAGS)
lsmmap_mod_LDFLAGS = $(COMMON_LDFLAGS)

include $(srcdir)/conf/i386.mk
include $(srcdir)/conf/common.mk<|MERGE_RESOLUTION|>--- conflicted
+++ resolved
@@ -100,55 +100,6 @@
 grub_mkdevicemap_SOURCES = util/grub-mkdevicemap.c util/deviceiter.c \
 	util/devicemap.c util/misc.c
 
-<<<<<<< HEAD
-# For grub-emu.
-util/grub-emu.c_DEPENDENCIES = grub_emu_init.h
-grub_emu_SOURCES = commands/minicmd.c commands/cat.c commands/cmp.c	\
-	commands/configfile.c commands/echo.c commands/help.c		\
-	commands/handler.c commands/ls.c commands/test.c 		\
-	commands/search.c commands/blocklist.c commands/hexdump.c	\
-	commands/gptsync.c commands/probe.c commands/xnu_uuid.c		\
-	commands/password.c commands/keystatus.c			\
-	lib/hexdump.c commands/i386/cpuid.c				\
-	lib/envblk.c commands/loadenv.c					\
-	disk/host.c disk/loopback.c					\
-	\
-	fs/affs.c fs/cpio.c fs/fat.c fs/ext2.c  fs/hfs.c		\
-	fs/hfsplus.c fs/iso9660.c fs/udf.c fs/jfs.c fs/minix.c		\
-	fs/ntfs.c fs/ntfscomp.c fs/reiserfs.c fs/sfs.c			\
-	fs/ufs.c fs/ufs2.c fs/xfs.c fs/afs.c fs/afs_be.c		\
-	fs/befs.c fs/befs_be.c fs/tar.c				\
-	\
-	fs/fshelp.c							\
-	io/gzio.c							\
-	kern/device.c kern/disk.c kern/dl.c kern/elf.c kern/env.c	\
-	kern/err.c kern/list.c kern/handler.c				\
-	kern/command.c kern/corecmd.c commands/extcmd.c kern/file.c	\
-	kern/fs.c commands/boot.c kern/main.c kern/misc.c kern/parser.c	\
-	kern/partition.c kern/reader.c kern/term.c			\
-	kern/rescue_reader.c kern/rescue_parser.c                       \
-	lib/arg.c normal/cmdline.c normal/misc.c			\
-	normal/handler.c normal/auth.c lib/crypto.c normal/autofs.c			\
-	normal/completion.c normal/datetime.c normal/main.c 		\
-	normal/menu_text.c						\
-	normal/menu.c normal/menu_entry.c normal/menu_viewer.c		\
-	normal/color.c							\
-	script/sh/main.c script/sh/execute.c script/sh/function.c       \
-	script/sh/lexer.c script/sh/script.c grub_script.tab.c          \
-	partmap/amiga.c	partmap/apple.c partmap/msdos.c partmap/sun.c	\
-	partmap/acorn.c partmap/gpt.c					\
-	util/console.c util/hostfs.c util/grub-emu.c util/misc.c	\
-	util/hostdisk.c util/getroot.c					\
-	\
-	disk/raid.c disk/raid5_recover.c disk/raid6_recover.c		\
-	disk/mdraid_linux.c disk/dmraid_nvidia.c disk/lvm.c		\
-	commands/parttool.c parttool/msdospart.c				\
-	grub_emu_init.c
-
-grub_emu_LDFLAGS = $(LIBCURSES)
-
-=======
->>>>>>> 662290ce
 sbin_SCRIPTS += grub-install
 grub_install_SOURCES = util/grub-install.in
 
